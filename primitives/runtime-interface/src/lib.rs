--- conflicted
+++ resolved
@@ -111,13 +111,6 @@
 pub use sp_wasm_interface;
 
 #[doc(hidden)]
-<<<<<<< HEAD
-#[cfg(feature = "std")]
-pub use tracing;
-
-#[doc(hidden)]
-=======
->>>>>>> 3fb87a0c
 pub use sp_std;
 
 /// Attribute macro for transforming a trait declaration into a runtime interface.
