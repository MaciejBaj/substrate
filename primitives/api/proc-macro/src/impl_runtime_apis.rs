// This file is part of Substrate.

// Copyright (C) 2018-2020 Parity Technologies (UK) Ltd.
// SPDX-License-Identifier: Apache-2.0

// Licensed under the Apache License, Version 2.0 (the "License");
// you may not use this file except in compliance with the License.
// You may obtain a copy of the License at
//
// 	http://www.apache.org/licenses/LICENSE-2.0
//
// Unless required by applicable law or agreed to in writing, software
// distributed under the License is distributed on an "AS IS" BASIS,
// WITHOUT WARRANTIES OR CONDITIONS OF ANY KIND, either express or implied.
// See the License for the specific language governing permissions and
// limitations under the License.

use crate::utils::{
	generate_crate_access, generate_hidden_includes,
	generate_runtime_mod_name_for_trait, generate_method_runtime_api_impl_name,
	extract_parameter_names_types_and_borrows, generate_native_call_generator_fn_name,
	return_type_extract_type, generate_call_api_at_fn_name, prefix_function_with_trait,
	extract_all_signature_types, extract_block_type_from_trait_path, extract_impl_trait,
	AllowSelfRefInParameters, RequireQualifiedTraitPath,
};

use proc_macro2::{Span, TokenStream};

use quote::quote;

use syn::{
	spanned::Spanned, parse_macro_input, Ident, Type, ItemImpl, Path, Signature, Attribute,
	ImplItem, parse::{Parse, ParseStream, Result, Error}, PathArguments, GenericArgument, TypePath,
	fold::{self, Fold}, parse_quote,
};

use std::collections::HashSet;

/// Unique identifier used to make the hidden includes unique for this macro.
const HIDDEN_INCLUDES_ID: &str = "IMPL_RUNTIME_APIS";

/// The structure used for parsing the runtime api implementations.
struct RuntimeApiImpls {
	impls: Vec<ItemImpl>,
}

impl Parse for RuntimeApiImpls {
	fn parse(input: ParseStream) -> Result<Self> {
		let mut impls = Vec::new();

		while !input.is_empty() {
			impls.push(ItemImpl::parse(input)?);
		}

		if impls.is_empty() {
			Err(Error::new(Span::call_site(), "No api implementation given!"))
		} else {
			Ok(Self { impls })
		}
	}
}

/// Generates the call to the implementation of the requested function.
/// The generated code includes decoding of the input arguments and encoding of the output.
fn generate_impl_call(
	signature: &Signature,
	runtime: &Type,
	input: &Ident,
	impl_trait: &Path
) -> Result<TokenStream> {
	let params = extract_parameter_names_types_and_borrows(signature, AllowSelfRefInParameters::No)?;

	let c = generate_crate_access(HIDDEN_INCLUDES_ID);
	let fn_name = &signature.ident;
	let fn_name_str = fn_name.to_string();
	let pnames = params.iter().map(|v| &v.0);
	let pnames2 = params.iter().map(|v| &v.0);
	let ptypes = params.iter().map(|v| &v.1);
	let pborrow = params.iter().map(|v| &v.2);

	Ok(
		quote!(
			let (#( #pnames ),*) : ( #( #ptypes ),* ) =
				match #c::DecodeLimit::decode_all_with_depth_limit(
					#c::MAX_EXTRINSIC_DEPTH,
<<<<<<< HEAD
					&mut #input,
=======
					&#input,
>>>>>>> 60e3a693
				) {
					Ok(res) => res,
					Err(e) => panic!("Bad input data provided to {}: {}", #fn_name_str, e.what()),
				};

			#[allow(deprecated)]
			<#runtime as #impl_trait>::#fn_name(#( #pborrow #pnames2 ),*)
		)
	)
}

/// Generate all the implementation calls for the given functions.
fn generate_impl_calls(
	impls: &[ItemImpl],
	input: &Ident
) -> Result<Vec<(Ident, Ident, TokenStream, Vec<Attribute>)>> {
	let mut impl_calls = Vec::new();

	for impl_ in impls {
		let impl_trait_path = extract_impl_trait(impl_, RequireQualifiedTraitPath::Yes)?;
		let impl_trait = extend_with_runtime_decl_path(impl_trait_path.clone());
		let impl_trait_ident = &impl_trait_path
			.segments
			.last()
			.ok_or_else(|| Error::new(impl_trait_path.span(), "Empty trait path not possible!"))?
			.ident;

		for item in &impl_.items {
			if let ImplItem::Method(method) = item {
				let impl_call = generate_impl_call(
					&method.sig,
					&impl_.self_ty,
					input,
					&impl_trait
				)?;

				impl_calls.push((
					impl_trait_ident.clone(),
					 method.sig.ident.clone(),
					 impl_call,
					 filter_cfg_attrs(&impl_.attrs),
				));
			}
		}
	}

	Ok(impl_calls)
}

/// Generate the dispatch function that is used in native to call into the runtime.
fn generate_dispatch_function(impls: &[ItemImpl]) -> Result<TokenStream> {
	let data = Ident::new("__sp_api__input_data", Span::call_site());
	let c = generate_crate_access(HIDDEN_INCLUDES_ID);
	let impl_calls = generate_impl_calls(impls, &data)?
		.into_iter()
		.map(|(trait_, fn_name, impl_, attrs)| {
			let name = prefix_function_with_trait(&trait_, &fn_name);
			quote!(
				#( #attrs )*
				#name => Some(#c::Encode::encode(&{ #impl_ })),
			)
		});

	Ok(quote!(
		#[cfg(feature = "std")]
		pub fn dispatch(method: &str, mut #data: &[u8]) -> Option<Vec<u8>> {
			match method {
				#( #impl_calls )*
				_ => None,
			}
		}
	))
}

/// Generate the interface functions that are used to call into the runtime in wasm.
fn generate_wasm_interface(impls: &[ItemImpl]) -> Result<TokenStream> {
	let input = Ident::new("input", Span::call_site());
	let c = generate_crate_access(HIDDEN_INCLUDES_ID);
	let impl_calls = generate_impl_calls(impls, &input)?
		.into_iter()
		.map(|(trait_, fn_name, impl_, attrs)| {
			let fn_name = Ident::new(
				&prefix_function_with_trait(&trait_, &fn_name),
				Span::call_site()
			);

			quote!(
				#( #attrs )*
				#[cfg(not(feature = "std"))]
				#[no_mangle]
				pub unsafe fn #fn_name(input_data: *mut u8, input_len: usize) -> u64 {
					let mut #input = if input_len == 0 {
						&[0u8; 0]
					} else {
						unsafe {
							#c::slice::from_raw_parts(input_data, input_len)
						}
					};

					let output = { #impl_ };
					#c::to_substrate_wasm_fn_return_value(&output)
				}
			)
		});

	Ok(quote!( #( #impl_calls )* ))
}

fn generate_runtime_api_base_structures() -> Result<TokenStream> {
	let crate_ = generate_crate_access(HIDDEN_INCLUDES_ID);

	Ok(quote!(
		pub struct RuntimeApi {}
		/// Implements all runtime apis for the client side.
		#[cfg(any(feature = "std", test))]
		pub struct RuntimeApiImpl<Block: #crate_::BlockT, C: #crate_::CallApiAt<Block> + 'static>
			where
				// Rust bug: https://github.com/rust-lang/rust/issues/24159
				C::StateBackend: #crate_::StateBackend<#crate_::HashFor<Block>>,
		{
			call: &'static C,
			commit_on_success: std::cell::RefCell<bool>,
			initialized_block: std::cell::RefCell<Option<#crate_::BlockId<Block>>>,
			changes: std::cell::RefCell<#crate_::OverlayedChanges>,
			offchain_changes: std::cell::RefCell<#crate_::OffchainOverlayedChanges>,
			storage_transaction_cache: std::cell::RefCell<
				#crate_::StorageTransactionCache<Block, C::StateBackend>
			>,
			recorder: Option<#crate_::ProofRecorder<Block>>,
		}

		// `RuntimeApi` itself is not threadsafe. However, an instance is only available in a
		// `ApiRef` object and `ApiRef` also has an associated lifetime. This lifetimes makes it
		// impossible to move `RuntimeApi` into another thread.
		#[cfg(any(feature = "std", test))]
		unsafe impl<Block: #crate_::BlockT, C: #crate_::CallApiAt<Block>> Send
			for RuntimeApiImpl<Block, C>
				where
					// Rust bug: https://github.com/rust-lang/rust/issues/24159
					C::StateBackend: #crate_::StateBackend<#crate_::HashFor<Block>>,
		{}

		#[cfg(any(feature = "std", test))]
		unsafe impl<Block: #crate_::BlockT, C: #crate_::CallApiAt<Block>> Sync
			for RuntimeApiImpl<Block, C>
				where
					// Rust bug: https://github.com/rust-lang/rust/issues/24159
					C::StateBackend: #crate_::StateBackend<#crate_::HashFor<Block>>,
		{}

		#[cfg(any(feature = "std", test))]
		impl<Block: #crate_::BlockT, C: #crate_::CallApiAt<Block>> #crate_::ApiErrorExt
			for RuntimeApiImpl<Block, C>
				where
					// Rust bug: https://github.com/rust-lang/rust/issues/24159
					C::StateBackend: #crate_::StateBackend<#crate_::HashFor<Block>>,
		{
			type Error = C::Error;
		}

		#[cfg(any(feature = "std", test))]
		impl<Block: #crate_::BlockT, C: #crate_::CallApiAt<Block>> #crate_::ApiExt<Block> for
			RuntimeApiImpl<Block, C>
				where
					// Rust bug: https://github.com/rust-lang/rust/issues/24159
					C::StateBackend: #crate_::StateBackend<#crate_::HashFor<Block>>,
		{
			type StateBackend = C::StateBackend;

			fn execute_in_transaction<F: FnOnce(&Self) -> #crate_::TransactionOutcome<R>, R>(
				&self,
<<<<<<< HEAD
				map_call: F,
			) -> std::result::Result<R, E> where Self: Sized {
=======
				call: F,
			) -> R where Self: Sized {
>>>>>>> 60e3a693
				self.changes.borrow_mut().start_transaction();
				*self.commit_on_success.borrow_mut() = false;
				let res = call(self);
				*self.commit_on_success.borrow_mut() = true;

				self.commit_or_rollback(matches!(res, #crate_::TransactionOutcome::Commit(_)));

				res.into_inner()
			}

			fn has_api<A: #crate_::RuntimeApiInfo + ?Sized>(
				&self,
				at: &#crate_::BlockId<Block>,
			) -> std::result::Result<bool, C::Error> where Self: Sized {
				self.call.runtime_version_at(at).map(|v| v.has_api_with(&A::ID, |v| v == A::VERSION))
			}

			fn has_api_with<A: #crate_::RuntimeApiInfo + ?Sized, P: Fn(u32) -> bool>(
				&self,
				at: &#crate_::BlockId<Block>,
				pred: P,
			) -> std::result::Result<bool, C::Error> where Self: Sized {
				self.call.runtime_version_at(at).map(|v| v.has_api_with(&A::ID, pred))
			}

			fn record_proof(&mut self) {
				self.recorder = Some(Default::default());
			}

			fn extract_proof(&mut self) -> Option<#crate_::StorageProof> {
				self.recorder
					.take()
					.map(|recorder| {
						let trie_nodes = recorder.read()
							.iter()
							.filter_map(|(_k, v)| v.as_ref().map(|v| v.to_vec()))
							.collect();
						#crate_::StorageProof::new(trie_nodes)
					})
			}

			fn into_storage_changes(
				&self,
				backend: &Self::StateBackend,
				changes_trie_state: Option<&#crate_::ChangesTrieState<
					#crate_::HashFor<Block>,
					#crate_::NumberFor<Block>,
				>>,
				parent_hash: Block::Hash,
			) -> std::result::Result<
				#crate_::StorageChanges<Self::StateBackend, Block>,
				String
			> where Self: Sized {
				self.initialized_block.borrow_mut().take();
				self.changes.replace(Default::default()).into_storage_changes(
					backend,
					changes_trie_state,
					parent_hash,
					self.storage_transaction_cache.replace(Default::default()),
				)
			}
		}

		#[cfg(any(feature = "std", test))]
		impl<Block: #crate_::BlockT, C> #crate_::ConstructRuntimeApi<Block, C>
			for RuntimeApi
				where
					C: #crate_::CallApiAt<Block> + 'static,
					// Rust bug: https://github.com/rust-lang/rust/issues/24159
					C::StateBackend: #crate_::StateBackend<#crate_::HashFor<Block>>,
		{
			type RuntimeApi = RuntimeApiImpl<Block, C>;

			fn construct_runtime_api<'a>(
				call: &'a C,
			) -> #crate_::ApiRef<'a, Self::RuntimeApi> {
				RuntimeApiImpl {
					call: unsafe { std::mem::transmute(call) },
					commit_on_success: true.into(),
					initialized_block: None.into(),
					changes: Default::default(),
					offchain_changes: Default::default(),
					recorder: Default::default(),
					storage_transaction_cache: Default::default(),
				}.into()
			}
		}

		#[cfg(any(feature = "std", test))]
		impl<Block: #crate_::BlockT, C: #crate_::CallApiAt<Block>> RuntimeApiImpl<Block, C>
			where
				// Rust bug: https://github.com/rust-lang/rust/issues/24159
				C::StateBackend: #crate_::StateBackend<#crate_::HashFor<Block>>,
		{
			fn call_api_at<
				R: #crate_::Encode + #crate_::Decode + PartialEq,
				F: FnOnce(
					&C,
					&Self,
					&std::cell::RefCell<#crate_::OverlayedChanges>,
					&std::cell::RefCell<#crate_::OffchainOverlayedChanges>,
					&std::cell::RefCell<#crate_::StorageTransactionCache<Block, C::StateBackend>>,
					&std::cell::RefCell<Option<#crate_::BlockId<Block>>>,
					&Option<#crate_::ProofRecorder<Block>>,
				) -> std::result::Result<#crate_::NativeOrEncoded<R>, E>,
				E,
			>(
				&self,
				call_api_at: F,
			) -> std::result::Result<#crate_::NativeOrEncoded<R>, E> {
				if *self.commit_on_success.borrow() {
					self.changes.borrow_mut().start_transaction();
				}
				let res = call_api_at(
					&self.call,
					self,
					&self.changes,
					&self.offchain_changes,
					&self.storage_transaction_cache,
					&self.initialized_block,
					&self.recorder,
				);

				self.commit_or_rollback(res.is_ok());
				res
			}

<<<<<<< HEAD
			fn commit_on_ok<R, E>(&self, res: &std::result::Result<R, E>) {
=======
			fn commit_or_rollback(&self, commit: bool) {
>>>>>>> 60e3a693
				let proof = "\
					We only close a transaction when we opened one ourself.
					Other parts of the runtime that make use of transactions (state-machine)
					also balance their transactions. The runtime cannot close client initiated
					transactions. qed";
				if *self.commit_on_success.borrow() {
<<<<<<< HEAD
					if res.is_err() {
						self.changes.borrow_mut().rollback_transaction().expect(proof);
					} else {
						self.changes.borrow_mut().commit_transaction().expect(proof);
=======
					if commit {
						self.changes.borrow_mut().commit_transaction().expect(proof);
					} else {
						self.changes.borrow_mut().rollback_transaction().expect(proof);
>>>>>>> 60e3a693
					}
				}
			}
		}
	))
}

/// Extend the given trait path with module that contains the declaration of the trait for the
/// runtime.
fn extend_with_runtime_decl_path(mut trait_: Path) -> Path {
	let runtime = {
		let trait_name = &trait_
			.segments
			.last()
			.as_ref()
			.expect("Trait path should always contain at least one item; qed")
			.ident;

		generate_runtime_mod_name_for_trait(trait_name)
	};

	let pos = trait_.segments.len() - 1;
	trait_.segments.insert(pos, runtime.clone().into());
	trait_
}

/// Generates the implementations of the apis for the runtime.
fn generate_api_impl_for_runtime(impls: &[ItemImpl]) -> Result<TokenStream> {
	let mut impls_prepared = Vec::new();

	// We put `runtime` before each trait to get the trait that is intended for the runtime and
	// we put the `RuntimeBlock` as first argument for the trait generics.
	for impl_ in impls.iter() {
		let mut impl_ = impl_.clone();
		let trait_ = extract_impl_trait(&impl_, RequireQualifiedTraitPath::Yes)?.clone();
		let trait_ = extend_with_runtime_decl_path(trait_);

		impl_.trait_.as_mut().unwrap().1 = trait_;
		impl_.attrs = filter_cfg_attrs(&impl_.attrs);
		impls_prepared.push(impl_);
	}

	Ok(quote!( #( #impls_prepared )* ))
}


/// Auxiliary data structure that is used to convert `impl Api for Runtime` to
/// `impl Api for RuntimeApi`.
/// This requires us to replace the runtime `Block` with the node `Block`,
/// `impl Api for Runtime` with `impl Api for RuntimeApi` and replace the method implementations
/// with code that calls into the runtime.
struct ApiRuntimeImplToApiRuntimeApiImpl<'a> {
	runtime_block: &'a TypePath,
	runtime_mod_path: &'a Path,
	runtime_type: &'a Type,
	trait_generic_arguments: &'a [GenericArgument],
	impl_trait: &'a Ident,
}

impl<'a> Fold for ApiRuntimeImplToApiRuntimeApiImpl<'a> {
	fn fold_type_path(&mut self, input: TypePath) -> TypePath {
		let new_ty_path = if input == *self.runtime_block {
			parse_quote!( __SR_API_BLOCK__ )
		} else {
			input
		};

		fold::fold_type_path(self, new_ty_path)
	}

	fn fold_impl_item_method(&mut self, mut input: syn::ImplItemMethod) -> syn::ImplItemMethod {
		let block = {
			let runtime_mod_path = self.runtime_mod_path;
			let runtime = self.runtime_type;
			let native_call_generator_ident =
				generate_native_call_generator_fn_name(&input.sig.ident);
			let call_api_at_call = generate_call_api_at_fn_name(&input.sig.ident);
			let trait_generic_arguments = self.trait_generic_arguments;
			let crate_ = generate_crate_access(HIDDEN_INCLUDES_ID);

			// Generate the access to the native parameters
			let param_tuple_access = if input.sig.inputs.len() == 1 {
				vec![ quote!( p ) ]
			} else {
				input.sig.inputs.iter().enumerate().map(|(i, _)| {
					let i = syn::Index::from(i);
					quote!( p.#i )
				}).collect::<Vec<_>>()
			};

			let (param_types, error) = match extract_parameter_names_types_and_borrows(
				&input.sig,
				AllowSelfRefInParameters::No,
			) {
				Ok(res) => (
					res.into_iter().map(|v| {
						let ty = v.1;
						let borrow = v.2;
						quote!( #borrow #ty )
					}).collect::<Vec<_>>(),
					None
				),
				Err(e) => (Vec::new(), Some(e.to_compile_error())),
			};

			// Rewrite the input parameters.
			input.sig.inputs = parse_quote! {
				&self,
				at: &#crate_::BlockId<__SR_API_BLOCK__>,
				context: #crate_::ExecutionContext,
				params: Option<( #( #param_types ),* )>,
				params_encoded: Vec<u8>,
			};

			input.sig.ident = generate_method_runtime_api_impl_name(
				&self.impl_trait,
				&input.sig.ident,
			);
			let ret_type = return_type_extract_type(&input.sig.output);

			// Generate the correct return type.
			input.sig.output = parse_quote!(
				-> std::result::Result<#crate_::NativeOrEncoded<#ret_type>, RuntimeApiImplCall::Error>
			);

			// Generate the new method implementation that calls into the runtime.
			parse_quote!(
				{
					// Get the error to the user (if we have one).
					#error

					self.call_api_at(
						|
							call_runtime_at,
							core_api,
							changes,
							offchain_changes,
							storage_transaction_cache,
							initialized_block,
							recorder
						| {
							#runtime_mod_path #call_api_at_call(
								call_runtime_at,
								core_api,
								at,
								params_encoded,
								changes,
								offchain_changes,
								storage_transaction_cache,
								initialized_block,
								params.map(|p| {
									#runtime_mod_path #native_call_generator_ident ::
										<#runtime, __SR_API_BLOCK__ #(, #trait_generic_arguments )*> (
										#( #param_tuple_access ),*
									)
								}),
								context,
								recorder,
							)
						}
					)
				}
			)
		};

		let mut input =	fold::fold_impl_item_method(self, input);
		// We need to set the block, after we modified the rest of the ast, otherwise we would
		// modify our generated block as well.
		input.block = block;
		input
	}

	fn fold_item_impl(&mut self, mut input: ItemImpl) -> ItemImpl {
		// All this `UnwindSafe` magic below here is required for this rust bug:
		// https://github.com/rust-lang/rust/issues/24159
		// Before we directly had the final block type and rust could determine that it is unwind
		// safe, but now we just have a generic parameter `Block`.

		let crate_ = generate_crate_access(HIDDEN_INCLUDES_ID);

		// Implement the trait for the `RuntimeApiImpl`
		input.self_ty = Box::new(
			parse_quote!( RuntimeApiImpl<__SR_API_BLOCK__, RuntimeApiImplCall> )
		);

		input.generics.params.push(
			parse_quote!(
				__SR_API_BLOCK__: #crate_::BlockT + std::panic::UnwindSafe +
					std::panic::RefUnwindSafe
			)
		);
		input.generics.params.push(
			parse_quote!( RuntimeApiImplCall: #crate_::CallApiAt<__SR_API_BLOCK__> + 'static )
		);

		let where_clause = input.generics.make_where_clause();

		where_clause.predicates.push(
			parse_quote! {
				RuntimeApiImplCall::StateBackend:
					#crate_::StateBackend<#crate_::HashFor<__SR_API_BLOCK__>>
			}
		);

		// Require that all types used in the function signatures are unwind safe.
		extract_all_signature_types(&input.items).iter().for_each(|i| {
			where_clause.predicates.push(
				parse_quote! {
					#i: std::panic::UnwindSafe + std::panic::RefUnwindSafe
				}
			);
		});

		where_clause.predicates.push(
			parse_quote! {
				__SR_API_BLOCK__::Header: std::panic::UnwindSafe + std::panic::RefUnwindSafe
			}
		);

		input.attrs = filter_cfg_attrs(&input.attrs);

		// The implementation for the `RuntimeApiImpl` is only required when compiling with
		// the feature `std` or `test`.
		input.attrs.push(parse_quote!( #[cfg(any(feature = "std", test))] ));

		fold::fold_item_impl(self, input)
	}
}

/// Generate the implementations of the runtime apis for the `RuntimeApi` type.
fn generate_api_impl_for_runtime_api(impls: &[ItemImpl]) -> Result<TokenStream> {
	let mut result = Vec::with_capacity(impls.len());

	for impl_ in impls {
		let impl_trait_path = extract_impl_trait(&impl_, RequireQualifiedTraitPath::Yes)?;
		let impl_trait = &impl_trait_path
			.segments
			.last()
			.ok_or_else(|| Error::new(impl_trait_path.span(), "Empty trait path not possible!"))?
			.clone();
		let runtime_block = extract_block_type_from_trait_path(impl_trait_path)?;
		let runtime_type = &impl_.self_ty;
		let mut runtime_mod_path = extend_with_runtime_decl_path(impl_trait_path.clone());
		// remove the trait to get just the module path
		runtime_mod_path.segments.pop();

		let trait_generic_arguments = match impl_trait.arguments {
			PathArguments::Parenthesized(_) | PathArguments::None => vec![],
			PathArguments::AngleBracketed(ref b) => b.args.iter().cloned().collect(),
		};

		let mut visitor = ApiRuntimeImplToApiRuntimeApiImpl {
			runtime_block,
			runtime_mod_path: &runtime_mod_path,
			runtime_type: &*runtime_type,
			trait_generic_arguments: &trait_generic_arguments,
			impl_trait: &impl_trait.ident,
		};

		result.push(visitor.fold_item_impl(impl_.clone()));
	}
	Ok(quote!( #( #result )* ))
}

/// Generates `RUNTIME_API_VERSIONS` that holds all version information about the implemented
/// runtime apis.
fn generate_runtime_api_versions(impls: &[ItemImpl]) -> Result<TokenStream> {
	let mut result = Vec::with_capacity(impls.len());
	let mut processed_traits = HashSet::new();

	for impl_ in impls {
		let mut path = extend_with_runtime_decl_path(
			extract_impl_trait(&impl_, RequireQualifiedTraitPath::Yes)?.clone(),
		);
		// Remove the trait
		let trait_ = path
			.segments
			.pop()
			.expect("extract_impl_trait already checks that this is valid; qed")
			.into_value()
			.ident;

		let span = trait_.span();
		if !processed_traits.insert(trait_) {
			return Err(
				Error::new(
					span,
					"Two traits with the same name detected! \
					The trait name is used to generate its ID. \
					Please rename one trait at the declaration!"
				)
			)
		}

		let id: Path = parse_quote!( #path ID );
		let version: Path = parse_quote!( #path VERSION );
		let attrs = filter_cfg_attrs(&impl_.attrs);

		result.push(quote!(
			#( #attrs )*
			(#id, #version)
		));
	}

	let c = generate_crate_access(HIDDEN_INCLUDES_ID);

	Ok(quote!(
		const RUNTIME_API_VERSIONS: #c::ApisVec = #c::create_apis_vec!([ #( #result ),* ]);
	))
}

/// The implementation of the `impl_runtime_apis!` macro.
pub fn impl_runtime_apis_impl(input: proc_macro::TokenStream) -> proc_macro::TokenStream {
	// Parse all impl blocks
	let RuntimeApiImpls { impls: api_impls } = parse_macro_input!(input as RuntimeApiImpls);

	impl_runtime_apis_impl_inner(&api_impls).unwrap_or_else(|e| e.to_compile_error()).into()
}

fn impl_runtime_apis_impl_inner(api_impls: &[ItemImpl]) -> Result<TokenStream> {
	let dispatch_impl = generate_dispatch_function(api_impls)?;
	let api_impls_for_runtime = generate_api_impl_for_runtime(api_impls)?;
	let base_runtime_api = generate_runtime_api_base_structures()?;
	let hidden_includes = generate_hidden_includes(HIDDEN_INCLUDES_ID);
	let runtime_api_versions = generate_runtime_api_versions(api_impls)?;
	let wasm_interface = generate_wasm_interface(api_impls)?;
	let api_impls_for_runtime_api = generate_api_impl_for_runtime_api(api_impls)?;

	Ok(
		quote!(
			#hidden_includes

			#base_runtime_api

			#api_impls_for_runtime

			#api_impls_for_runtime_api

			#runtime_api_versions

			pub mod api {
				use super::*;

				#dispatch_impl

				#wasm_interface
			}
		)
	)
}

// Filters all attributes except the cfg ones.
fn filter_cfg_attrs(attrs: &[Attribute]) -> Vec<Attribute> {
	attrs.into_iter().filter(|a| a.path.is_ident("cfg")).cloned().collect()
}

#[cfg(test)]
mod tests {
	use super::*;

	#[test]
	fn filter_non_cfg_attributes() {
		let cfg_std: Attribute = parse_quote!(#[cfg(feature = "std")]);
		let cfg_benchmarks: Attribute = parse_quote!(#[cfg(feature = "runtime-benchmarks")]);

		let attrs = vec![
			cfg_std.clone(),
			parse_quote!(#[derive(Debug)]),
			parse_quote!(#[test]),
			cfg_benchmarks.clone(),
			parse_quote!(#[allow(non_camel_case_types)]),
		];

		let filtered = filter_cfg_attrs(&attrs);
		assert_eq!(filtered.len(), 2);
		assert_eq!(cfg_std, filtered[0]);
		assert_eq!(cfg_benchmarks, filtered[1]);
	}
}<|MERGE_RESOLUTION|>--- conflicted
+++ resolved
@@ -83,11 +83,7 @@
 			let (#( #pnames ),*) : ( #( #ptypes ),* ) =
 				match #c::DecodeLimit::decode_all_with_depth_limit(
 					#c::MAX_EXTRINSIC_DEPTH,
-<<<<<<< HEAD
-					&mut #input,
-=======
 					&#input,
->>>>>>> 60e3a693
 				) {
 					Ok(res) => res,
 					Err(e) => panic!("Bad input data provided to {}: {}", #fn_name_str, e.what()),
@@ -259,13 +255,8 @@
 
 			fn execute_in_transaction<F: FnOnce(&Self) -> #crate_::TransactionOutcome<R>, R>(
 				&self,
-<<<<<<< HEAD
-				map_call: F,
-			) -> std::result::Result<R, E> where Self: Sized {
-=======
 				call: F,
 			) -> R where Self: Sized {
->>>>>>> 60e3a693
 				self.changes.borrow_mut().start_transaction();
 				*self.commit_on_success.borrow_mut() = false;
 				let res = call(self);
@@ -393,28 +384,17 @@
 				res
 			}
 
-<<<<<<< HEAD
-			fn commit_on_ok<R, E>(&self, res: &std::result::Result<R, E>) {
-=======
 			fn commit_or_rollback(&self, commit: bool) {
->>>>>>> 60e3a693
 				let proof = "\
 					We only close a transaction when we opened one ourself.
 					Other parts of the runtime that make use of transactions (state-machine)
 					also balance their transactions. The runtime cannot close client initiated
 					transactions. qed";
 				if *self.commit_on_success.borrow() {
-<<<<<<< HEAD
-					if res.is_err() {
-						self.changes.borrow_mut().rollback_transaction().expect(proof);
-					} else {
-						self.changes.borrow_mut().commit_transaction().expect(proof);
-=======
 					if commit {
 						self.changes.borrow_mut().commit_transaction().expect(proof);
 					} else {
 						self.changes.borrow_mut().rollback_transaction().expect(proof);
->>>>>>> 60e3a693
 					}
 				}
 			}
