[package]
name = "sc-client-api"
version = "2.0.0-rc4"
authors = ["Parity Technologies <admin@parity.io>"]
edition = "2018"
license = "GPL-3.0-or-later WITH Classpath-exception-2.0"
homepage = "https://substrate.dev"
repository = "https://github.com/paritytech/substrate/"
description = "Substrate client interfaces."
documentation = "https://docs.rs/sc-client-api"

[package.metadata.docs.rs]
targets = ["x86_64-unknown-linux-gnu"]

[dependencies]
codec = { package = "parity-scale-codec", version = "1.3.1", default-features = false, features = ["derive"] }
<<<<<<< HEAD
sp-consensus = { version = "0.8.0-rc3", path = "../../primitives/consensus/common" }
=======
sp-consensus = { version = "0.8.0-rc4", path = "../../primitives/consensus/common" }
>>>>>>> 60e3a693
derive_more = { version = "0.99.2" }
sc-executor = { version = "0.8.0-rc4", path = "../executor" }
sp-externalities = { version = "0.8.0-rc4", path = "../../primitives/externalities" }
fnv = { version = "1.0.6" }
futures = { version = "0.3.1" }
hash-db = { version = "0.15.2", default-features = false }
sp-blockchain = { version = "2.0.0-rc4", path = "../../primitives/blockchain" }
hex-literal = { version = "0.2.1" }
sp-inherents = { version = "2.0.0-rc4", default-features = false, path = "../../primitives/inherents" }
sp-keyring = { version = "2.0.0-rc4", path = "../../primitives/keyring" }
kvdb = "0.7.0"
log = { version = "0.4.8" }
parking_lot = "0.10.0"
lazy_static =  "1.4.0"
sp-database = { version = "2.0.0-rc4", path = "../../primitives/database" }
sp-core = { version = "2.0.0-rc4", default-features = false, path = "../../primitives/core" }
sp-std = { version = "2.0.0-rc4", default-features = false, path = "../../primitives/std" }
sp-version = { version = "2.0.0-rc4", default-features = false, path = "../../primitives/version" }
sp-api = { version = "2.0.0-rc4", path = "../../primitives/api" }
sp-utils = { version = "2.0.0-rc4", path = "../../primitives/utils" }
sp-runtime = { version = "2.0.0-rc4", default-features = false, path = "../../primitives/runtime" }
sp-state-machine = { version = "0.8.0-rc4", path = "../../primitives/state-machine" }
sc-telemetry = { version = "2.0.0-rc4", path = "../telemetry" }
sp-trie = { version = "2.0.0-rc4", path = "../../primitives/trie" }
sp-storage = { version = "2.0.0-rc4", path = "../../primitives/storage" }
sp-transaction-pool = { version = "2.0.0-rc4", path = "../../primitives/transaction-pool" }
prometheus-endpoint = { package = "substrate-prometheus-endpoint", version = "0.8.0-rc4", path = "../../utils/prometheus" }

[dev-dependencies]
kvdb-memorydb = "0.6.0"
sp-test-primitives = { version = "2.0.0-rc4", path = "../../primitives/test-primitives" }
substrate-test-runtime = { version = "2.0.0-rc4", path = "../../test-utils/runtime"  }<|MERGE_RESOLUTION|>--- conflicted
+++ resolved
@@ -14,11 +14,7 @@
 
 [dependencies]
 codec = { package = "parity-scale-codec", version = "1.3.1", default-features = false, features = ["derive"] }
-<<<<<<< HEAD
-sp-consensus = { version = "0.8.0-rc3", path = "../../primitives/consensus/common" }
-=======
 sp-consensus = { version = "0.8.0-rc4", path = "../../primitives/consensus/common" }
->>>>>>> 60e3a693
 derive_more = { version = "0.99.2" }
 sc-executor = { version = "0.8.0-rc4", path = "../executor" }
 sp-externalities = { version = "0.8.0-rc4", path = "../../primitives/externalities" }
