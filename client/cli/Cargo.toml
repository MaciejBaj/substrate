--- conflicted
+++ resolved
@@ -23,29 +23,13 @@
 tokio = { version = "0.2.21", features = [ "signal", "rt-core", "rt-threaded", "blocking" ] }
 futures = "0.3.4"
 fdlimit = "0.1.4"
-libp2p = "0.18.1"
+libp2p = "0.22"
 parity-scale-codec = "1.3.0"
 hex = "0.4.2"
 rand = "0.7.3"
 bip39 = "0.6.0-beta.1"
 serde_json = "1.0.41"
-<<<<<<< HEAD
-sc-informant = { version = "0.8.0-rc4", path = "../informant" }
-sp-panic-handler = { version = "2.0.0-rc4", path = "../../primitives/panic-handler" }
-sc-client-api = { version = "2.0.0-rc4", path = "../api" }
-sc-keystore = { version = "2.0.0-rc4", path = "../keystore" }
-sp-blockchain = { version = "2.0.0-rc4", path = "../../primitives/blockchain" }
-sc-network = { version = "0.8.0-rc4", path = "../network" }
-sp-runtime = { version = "2.0.0-rc4", path = "../../primitives/runtime" }
-sp-utils = { version = "2.0.0-rc4", path = "../../primitives/utils" }
-sp-version = { version = "2.0.0-rc4", path = "../../primitives/version" }
-sp-core = { version = "2.0.0-rc4", path = "../../primitives/core" }
-sc-service = { version = "0.8.0-rc4", default-features = false, path = "../service" }
-sp-state-machine = { version = "0.8.0-rc4", path = "../../primitives/state-machine" }
-sc-telemetry = { version = "2.0.0-rc4", path = "../telemetry" }
-substrate-prometheus-endpoint = { path = "../../utils/prometheus", version = "0.8.0-rc4"}
-sp-keyring = { version = "2.0.0-rc4", path = "../../primitives/keyring" }
-=======
+sc-keystore = { version = "2.0.0-rc5", path = "../keystore" }
 sc-informant = { version = "0.8.0-rc5", path = "../informant" }
 sp-panic-handler = { version = "2.0.0-rc5", path = "../../primitives/panic-handler" }
 sc-client-api = { version = "2.0.0-rc5", path = "../api" }
@@ -60,7 +44,6 @@
 sc-telemetry = { version = "2.0.0-rc5", path = "../telemetry" }
 substrate-prometheus-endpoint = { path = "../../utils/prometheus" , version = "0.8.0-rc5"}
 sp-keyring = { version = "2.0.0-rc5", path = "../../primitives/keyring" }
->>>>>>> e03b8db2
 names = "0.11.0"
 structopt = "0.3.8"
 sc-tracing = { version = "2.0.0-rc5", path = "../tracing" }
