--- conflicted
+++ resolved
@@ -229,16 +229,12 @@
 	/// Pending list of messages to return from `poll` as a priority.
 	pending_messages: VecDeque<CustomMessageOutcome<B>>,
 	/// Pending transactions verification tasks.
-<<<<<<< HEAD
-	pending_transactions: FuturesUnordered<PendingTransaction>,
-=======
 	pending_transactions: FuturesUnordered<PendingTransaction<H>>,
 	/// As multiple peers can send us the same transaction, we group
 	/// these peers using the transaction hash while the transaction is
 	/// imported. This prevents that we import the same transaction
 	/// multiple times concurrently.
 	pending_transactions_peers: HashMap<H, Vec<PeerId>>,
->>>>>>> 60e3a693
 	config: ProtocolConfig,
 	genesis_hash: B::Hash,
 	sync: ChainSync<B>,
@@ -582,11 +578,6 @@
 			&self.block_announces_protocol,
 			BlockAnnouncesHandshake::build(&self.config, &self.context_data.chain).encode()
 		);
-	}
-
-	/// Inform sync about an own imported block.
-	pub fn own_block_imported(&mut self, hash: B::Hash, number: NumberFor<B>) {
-		self.sync.update_chain_info(&hash, number);
 	}
 
 	/// Inform sync about an own imported block.
@@ -1180,11 +1171,7 @@
 	fn on_transactions(
 		&mut self,
 		who: PeerId,
-<<<<<<< HEAD
-		transactions: message::Transactions<B::Extrinsic>
-=======
 		transactions: message::Transactions<B::Extrinsic>,
->>>>>>> 60e3a693
 	) {
 		// sending transaction to light node is considered a bad behavior
 		if !self.config.roles.is_full() {
@@ -1213,11 +1200,7 @@
 				}
 
 				let hash = self.transaction_pool.hash_of(&t);
-<<<<<<< HEAD
-				peer.known_transactions.insert(hash);
-=======
 				peer.known_transactions.insert(hash.clone());
->>>>>>> 60e3a693
 
 				self.peerset_handle.report_peer(who.clone(), rep::ANY_TRANSACTION);
 
@@ -1302,15 +1285,8 @@
 			}
 		}
 
-<<<<<<< HEAD
-		if propagated_to.len() > 0 {
-			if let Some(ref metrics) = self.metrics {
-				metrics.propagated_transactions.inc();
-			}
-=======
 		if let Some(ref metrics) = self.metrics {
 			metrics.propagated_transactions.inc_by(propagated_transactions as _)
->>>>>>> 60e3a693
 		}
 
 		propagated_to
@@ -2059,12 +2035,6 @@
 				request: r.request,
 			};
 			self.pending_messages.push_back(event);
-<<<<<<< HEAD
-		}
-		if let Poll::Ready(Some((peer_id, result))) = self.pending_transactions.poll_next_unpin(cx) {
-			self.on_handle_transaction_import(peer_id, result);
-		}
-=======
 		}
 		if let Poll::Ready(Some((tx_hash, result))) = self.pending_transactions.poll_next_unpin(cx) {
 			if let Some(peers) = self.pending_transactions_peers.remove(&tx_hash) {
@@ -2073,7 +2043,6 @@
 				warn!(target: "sub-libp2p", "Inconsistent state, no peers for pending transaction!");
 			}
 		}
->>>>>>> 60e3a693
 		if let Some(message) = self.pending_messages.pop_front() {
 			return Poll::Ready(NetworkBehaviourAction::GenerateEvent(message));
 		}
