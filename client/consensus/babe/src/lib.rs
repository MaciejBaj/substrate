--- conflicted
+++ resolved
@@ -488,40 +488,16 @@
 			let signature = pair.sign(header_hash.as_ref());
 			let digest_item = <DigestItemFor<B> as CompatibleDigestItem>::babe_seal(signature);
 
-<<<<<<< HEAD
-			BlockImportParams {
-				origin: BlockOrigin::Own,
-				header,
-				justification: None,
-				post_digests: vec![digest_item],
-				body: Some(body),
-				storage_changes: Some(storage_changes),
-				finalized: false,
-				auxiliary: Vec::new(), // block-weight is written in block import.
-				intermediates: {
-					let mut intermediates = HashMap::new();
-					intermediates.insert(
-						Cow::from(INTERMEDIATE_KEY),
-						Box::new(BabeIntermediate::<B> { epoch_descriptor }) as Box<dyn Any>,
-					);
-					intermediates
-				},
-				fork_choice: None,
-				allow_missing_state: false,
-				import_existing: false,
-			}
-=======
 			let mut import_block = BlockImportParams::new(BlockOrigin::Own, header);
 			import_block.post_digests.push(digest_item);
 			import_block.body = Some(body);
 			import_block.storage_changes = Some(storage_changes);
 			import_block.intermediates.insert(
 				Cow::from(INTERMEDIATE_KEY),
-				Box::new(BabeIntermediate { epoch }) as Box<dyn Any>,
+				Box::new(BabeIntermediate::<B> { epoch_descriptor }) as Box<dyn Any>,
 			);
 
 			import_block
->>>>>>> 7e383edb
 		})
 	}
 
@@ -837,13 +813,9 @@
 				import_block.justification = justification;
 				import_block.intermediates.insert(
 					Cow::from(INTERMEDIATE_KEY),
-<<<<<<< HEAD
 					Box::new(BabeIntermediate::<Block> {
 						epoch_descriptor,
 					}) as Box<dyn Any>,
-=======
-					Box::new(BabeIntermediate { epoch }) as Box<dyn Any>,
->>>>>>> 7e383edb
 				);
 				import_block.post_hash = Some(hash);
 
