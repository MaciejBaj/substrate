--- conflicted
+++ resolved
@@ -15,21 +15,6 @@
 [dependencies]
 honggfuzz = "0.5"
 codec = { package = "parity-scale-codec", version = "1.3.1", default-features = false, features = ["derive"] }
-<<<<<<< HEAD
-pallet-staking = { version = "2.0.0-rc3", path = "..", features = ["runtime-benchmarks"] }
-pallet-staking-reward-curve = { version = "2.0.0-rc3",  path = "../reward-curve" }
-pallet-session = { version = "2.0.0-rc3", path = "../../session" }
-pallet-indices = { version = "2.0.0-rc3", path = "../../indices" }
-pallet-balances = { version = "2.0.0-rc3", path = "../../balances" }
-pallet-timestamp = { version = "2.0.0-rc3", path = "../../timestamp" }
-frame-system = { version = "2.0.0-rc3", path = "../../system" }
-frame-support = { version = "2.0.0-rc3", path = "../../support" }
-sp-std = { version = "2.0.0-rc3", path = "../../../primitives/std" }
-sp-io ={ version = "2.0.0-rc3", path = "../../../primitives/io" }
-sp-core = { version = "2.0.0-rc3", path = "../../../primitives/core" }
-sp-npos-elections = { version = "2.0.0-rc3", path = "../../../primitives/npos-elections" }
-sp-runtime = { version = "2.0.0-rc3", path = "../../../primitives/runtime" }
-=======
 pallet-staking = { version = "2.0.0-rc4", path = "..", features = ["runtime-benchmarks"] }
 pallet-staking-reward-curve = { version = "2.0.0-rc4",  path = "../reward-curve" }
 pallet-session = { version = "2.0.0-rc4", path = "../../session" }
@@ -43,7 +28,6 @@
 sp-core = { version = "2.0.0-rc4", path = "../../../primitives/core" }
 sp-npos-elections = { version = "2.0.0-rc4", path = "../../../primitives/npos-elections" }
 sp-runtime = { version = "2.0.0-rc4", path = "../../../primitives/runtime" }
->>>>>>> 60e3a693
 
 [[bin]]
 name = "submit_solution"
