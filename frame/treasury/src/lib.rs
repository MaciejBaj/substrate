--- conflicted
+++ resolved
@@ -1117,7 +1117,6 @@
 			.saturating_sub(T::Currency::minimum_balance())
 	}
 
-<<<<<<< HEAD
 	fn create_bounty(
 		proposer: T::AccountId,
 		curator: T::AccountId,
@@ -1183,7 +1182,8 @@
 		}
 
 		Ok(())
-=======
+	}
+
 	pub fn migrate_retract_tip_for_tip_new() {
 		/// An open tipping "motion". Retains all details of a tip including information on the finder
 		/// and the members who have voted.
@@ -1231,7 +1231,6 @@
 			};
 			Tips::<T>::insert(hash, new_tip)
 		}
->>>>>>> a273b48a
 	}
 }
 
