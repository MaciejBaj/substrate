// This file is part of Substrate.

// Copyright (C) 2018-2020 Parity Technologies (UK) Ltd.
// SPDX-License-Identifier: GPL-3.0-or-later WITH Classpath-exception-2.0

// This program is free software: you can redistribute it and/or modify
// it under the terms of the GNU General Public License as published by
// the Free Software Foundation, either version 3 of the License, or
// (at your option) any later version.

// This program is distributed in the hope that it will be useful,
// but WITHOUT ANY WARRANTY; without even the implied warranty of
// MERCHANTABILITY or FITNESS FOR A PARTICULAR PURPOSE. See the
// GNU General Public License for more details.

// You should have received a copy of the GNU General Public License
// along with this program. If not, see <https://www.gnu.org/licenses/>.

//! The Substrate runtime. This can be compiled with ``#[no_std]`, ready for Wasm.

#![cfg_attr(not(feature = "std"), no_std)]
// `construct_runtime!` does a lot of recursion and requires us to increase the limit to 256.
#![recursion_limit="256"]

use sp_std::prelude::*;
use frame_support::{
	construct_runtime, parameter_types, debug,
	weights::{
		Weight,
		constants::{BlockExecutionWeight, ExtrinsicBaseWeight, RocksDbWeight, WEIGHT_PER_SECOND},
	},
	traits::{Currency, Imbalance, KeyOwnerProofSystem, OnUnbalanced, Randomness, LockIdentifier},
};
use sp_core::{
	crypto::KeyTypeId,
	u32_trait::{_1, _2, _3, _4},
	OpaqueMetadata,
};
pub use node_primitives::{AccountId, Signature};
use node_primitives::{AccountIndex, Balance, BlockNumber, Hash, Index, Moment};
use sp_api::impl_runtime_apis;
use sp_runtime::{
	Permill, Perbill, Perquintill, Percent, ApplyExtrinsicResult,
	impl_opaque_keys, generic, create_runtime_str, ModuleId,
};
use sp_runtime::curve::PiecewiseLinear;
use sp_runtime::transaction_validity::{TransactionValidity, TransactionSource, TransactionPriority};
use sp_runtime::traits::{
	self, BlakeTwo256, Block as BlockT, StaticLookup, SaturatedConversion,
	ConvertInto, OpaqueKeys, NumberFor,
};
use sp_version::RuntimeVersion;
#[cfg(any(feature = "std", test))]
use sp_version::NativeVersion;
use pallet_grandpa::{AuthorityId as GrandpaId, AuthorityList as GrandpaAuthorityList};
use pallet_grandpa::fg_primitives;
use pallet_im_online::sr25519::AuthorityId as ImOnlineId;
use sp_authority_discovery::AuthorityId as AuthorityDiscoveryId;
use pallet_transaction_payment_rpc_runtime_api::RuntimeDispatchInfo;
use pallet_contracts_rpc_runtime_api::ContractExecResult;
use pallet_session::{historical as pallet_session_historical};
use sp_inherents::{InherentData, CheckInherentsResult};
use codec::Encode;
use static_assertions::const_assert;

#[cfg(any(feature = "std", test))]
pub use sp_runtime::BuildStorage;
pub use pallet_timestamp::Call as TimestampCall;
pub use pallet_balances::Call as BalancesCall;
pub use frame_system::Call as SystemCall;
pub use pallet_contracts::Gas;
pub use frame_support::StorageValue;
pub use pallet_staking::StakerStatus;

/// Implementations of some helper traits passed into runtime modules as associated types.
pub mod impls;
use impls::{CurrencyToVoteHandler, Author, LinearWeightToFee, TargetedFeeAdjustment};

/// Constant values used within the runtime.
pub mod constants;
use constants::{time::*, currency::*};

// Make the WASM binary available.
#[cfg(feature = "std")]
include!(concat!(env!("OUT_DIR"), "/wasm_binary.rs"));

/// Runtime version.
pub const VERSION: RuntimeVersion = RuntimeVersion {
	spec_name: create_runtime_str!("node"),
	impl_name: create_runtime_str!("substrate-node"),
	authoring_version: 10,
	// Per convention: if the runtime behavior changes, increment spec_version
	// and set impl_version to 0. If only runtime
	// implementation changes and behavior does not, then leave spec_version as
	// is and increment impl_version.
	spec_version: 249,
	impl_version: 1,
	apis: RUNTIME_API_VERSIONS,
	transaction_version: 1,
};

/// Native version.
#[cfg(any(feature = "std", test))]
pub fn native_version() -> NativeVersion {
	NativeVersion {
		runtime_version: VERSION,
		can_author_with: Default::default(),
	}
}

type NegativeImbalance = <Balances as Currency<AccountId>>::NegativeImbalance;

pub struct DealWithFees;
impl OnUnbalanced<NegativeImbalance> for DealWithFees {
	fn on_unbalanceds<B>(mut fees_then_tips: impl Iterator<Item=NegativeImbalance>) {
		if let Some(fees) = fees_then_tips.next() {
			// for fees, 80% to treasury, 20% to author
			let mut split = fees.ration(80, 20);
			if let Some(tips) = fees_then_tips.next() {
				// for tips, if any, 80% to treasury, 20% to author (though this can be anything)
				tips.ration_merge_into(80, 20, &mut split);
			}
			Treasury::on_unbalanced(split.0);
			Author::on_unbalanced(split.1);
		}
	}
}

parameter_types! {
	pub const BlockHashCount: BlockNumber = 2400;
	/// We allow for 2 seconds of compute with a 6 second average block time.
	pub const MaximumBlockWeight: Weight = 2 * WEIGHT_PER_SECOND;
	pub const MaximumBlockLength: u32 = 5 * 1024 * 1024;
	pub const Version: RuntimeVersion = VERSION;
	pub const AvailableBlockRatio: Perbill = Perbill::from_percent(75);
}

impl frame_system::Trait for Runtime {
	type Origin = Origin;
	type Call = Call;
	type Index = Index;
	type BlockNumber = BlockNumber;
	type Hash = Hash;
	type Hashing = BlakeTwo256;
	type AccountId = AccountId;
	type Lookup = Indices;
	type Header = generic::Header<BlockNumber, BlakeTwo256>;
	type Event = Event;
	type BlockHashCount = BlockHashCount;
	type MaximumBlockWeight = MaximumBlockWeight;
	type DbWeight = RocksDbWeight;
	type BlockExecutionWeight = BlockExecutionWeight;
	type ExtrinsicBaseWeight = ExtrinsicBaseWeight;
	type MaximumBlockLength = MaximumBlockLength;
	type AvailableBlockRatio = AvailableBlockRatio;
	type Version = Version;
	type ModuleToIndex = ModuleToIndex;
	type AccountData = pallet_balances::AccountData<Balance>;
	type OnNewAccount = ();
	type OnKilledAccount = ();
}

parameter_types! {
	// One storage item; value is size 4+4+16+32 bytes = 56 bytes.
	pub const MultisigDepositBase: Balance = 30 * CENTS;
	// Additional storage item size of 32 bytes.
	pub const MultisigDepositFactor: Balance = 5 * CENTS;
	pub const MaxSignatories: u16 = 100;
}

impl pallet_utility::Trait for Runtime {
	type Event = Event;
	type Call = Call;
	type Currency = Balances;
	type MultisigDepositBase = MultisigDepositBase;
	type MultisigDepositFactor = MultisigDepositFactor;
	type MaxSignatories = MaxSignatories;
}

parameter_types! {
	pub const MaximumSchedulerWeight: Weight = Perbill::from_percent(80) * MaximumBlockWeight::get();
}

impl pallet_scheduler::Trait for Runtime {
	type Event = Event;
	type Origin = Origin;
	type Call = Call;
	type MaximumWeight = MaximumSchedulerWeight;
}

parameter_types! {
	pub const EpochDuration: u64 = EPOCH_DURATION_IN_SLOTS;
	pub const ExpectedBlockTime: Moment = MILLISECS_PER_BLOCK;
}

impl pallet_babe::Trait for Runtime {
	type EpochDuration = EpochDuration;
	type ExpectedBlockTime = ExpectedBlockTime;
	type EpochChangeTrigger = pallet_babe::ExternalTrigger;
}

parameter_types! {
	pub const IndexDeposit: Balance = 1 * DOLLARS;
}

impl pallet_indices::Trait for Runtime {
	type AccountIndex = AccountIndex;
	type Event = Event;
	type Currency = Balances;
	type Deposit = IndexDeposit;
}

parameter_types! {
	pub const ExistentialDeposit: Balance = 1 * DOLLARS;
}

impl pallet_balances::Trait for Runtime {
	type Balance = Balance;
	type DustRemoval = ();
	type Event = Event;
	type ExistentialDeposit = ExistentialDeposit;
	type AccountStore = frame_system::Module<Runtime>;
}

parameter_types! {
	pub const TransactionByteFee: Balance = 10 * MILLICENTS;
	// In the Substrate node, a weight of 10_000_000 (smallest non-zero weight)
	// is mapped to 10_000_000 units of fees, hence:
	pub const WeightFeeCoefficient: Balance = 1;
	// for a sane configuration, this should always be less than `AvailableBlockRatio`.
	pub const TargetBlockFullness: Perquintill = Perquintill::from_percent(25);
}

impl pallet_transaction_payment::Trait for Runtime {
	type Currency = Balances;
	type OnTransactionPayment = DealWithFees;
	type TransactionByteFee = TransactionByteFee;
	type WeightToFee = LinearWeightToFee<WeightFeeCoefficient>;
	type FeeMultiplierUpdate = TargetedFeeAdjustment<TargetBlockFullness>;
}

parameter_types! {
	pub const MinimumPeriod: Moment = SLOT_DURATION / 2;
}

impl pallet_timestamp::Trait for Runtime {
	type Moment = Moment;
	type OnTimestampSet = Babe;
	type MinimumPeriod = MinimumPeriod;
}

parameter_types! {
	pub const UncleGenerations: BlockNumber = 5;
}

impl pallet_authorship::Trait for Runtime {
	type FindAuthor = pallet_session::FindAccountFromAuthorIndex<Self, Babe>;
	type UncleGenerations = UncleGenerations;
	type FilterUncle = ();
	type EventHandler = (Staking, ImOnline);
}

impl_opaque_keys! {
	pub struct SessionKeys {
		pub grandpa: Grandpa,
		pub babe: Babe,
		pub im_online: ImOnline,
		pub authority_discovery: AuthorityDiscovery,
	}
}

parameter_types! {
	pub const DisabledValidatorsThreshold: Perbill = Perbill::from_percent(17);
}

impl pallet_session::Trait for Runtime {
	type Event = Event;
	type ValidatorId = <Self as frame_system::Trait>::AccountId;
	type ValidatorIdOf = pallet_staking::StashOf<Self>;
	type ShouldEndSession = Babe;
	type SessionManager = pallet_session::historical::NoteHistoricalRoot<Self, Staking>;
	type SessionHandler = <SessionKeys as OpaqueKeys>::KeyTypeIdProviders;
	type Keys = SessionKeys;
	type DisabledValidatorsThreshold = DisabledValidatorsThreshold;
	type NextSessionRotation = Babe;
}

impl pallet_session::historical::Trait for Runtime {
	type FullIdentification = pallet_staking::Exposure<AccountId, Balance>;
	type FullIdentificationOf = pallet_staking::ExposureOf<Runtime>;
}

pallet_staking_reward_curve::build! {
	const REWARD_CURVE: PiecewiseLinear<'static> = curve!(
		min_inflation: 0_025_000,
		max_inflation: 0_100_000,
		ideal_stake: 0_500_000,
		falloff: 0_050_000,
		max_piece_count: 40,
		test_precision: 0_005_000,
	);
}

parameter_types! {
	pub const SessionsPerEra: sp_staking::SessionIndex = 6;
	pub const BondingDuration: pallet_staking::EraIndex = 24 * 28;
	pub const SlashDeferDuration: pallet_staking::EraIndex = 24 * 7; // 1/4 the bonding duration.
	pub const RewardCurve: &'static PiecewiseLinear<'static> = &REWARD_CURVE;
	pub const ElectionLookahead: BlockNumber = EPOCH_DURATION_IN_BLOCKS / 4;
	pub const MaxNominatorRewardedPerValidator: u32 = 64;
	pub const MaxIterations: u32 = 5;
}

impl pallet_staking::Trait for Runtime {
	type Currency = Balances;
	type UnixTime = Timestamp;
	type CurrencyToVote = CurrencyToVoteHandler;
	type RewardRemainder = Treasury;
	type Event = Event;
	type Slash = Treasury; // send the slashed funds to the treasury.
	type Reward = (); // rewards are minted from the void
	type SessionsPerEra = SessionsPerEra;
	type BondingDuration = BondingDuration;
	type SlashDeferDuration = SlashDeferDuration;
	/// A super-majority of the council can cancel the slash.
	type SlashCancelOrigin = pallet_collective::EnsureProportionAtLeast<_3, _4, AccountId, CouncilCollective>;
	type SessionInterface = Self;
	type RewardCurve = RewardCurve;
	type NextNewSession = Session;
	type ElectionLookahead = ElectionLookahead;
	type Call = Call;
	type MaxIterations = MaxIterations;
	type MaxNominatorRewardedPerValidator = MaxNominatorRewardedPerValidator;
	type UnsignedPriority = StakingUnsignedPriority;
}

parameter_types! {
	pub const LaunchPeriod: BlockNumber = 28 * 24 * 60 * MINUTES;
	pub const VotingPeriod: BlockNumber = 28 * 24 * 60 * MINUTES;
	pub const FastTrackVotingPeriod: BlockNumber = 3 * 24 * 60 * MINUTES;
	pub const InstantAllowed: bool = true;
	pub const MinimumDeposit: Balance = 100 * DOLLARS;
	pub const EnactmentPeriod: BlockNumber = 30 * 24 * 60 * MINUTES;
	pub const CooloffPeriod: BlockNumber = 28 * 24 * 60 * MINUTES;
	// One cent: $10,000 / MB
	pub const PreimageByteDeposit: Balance = 1 * CENTS;
	pub const MaxVotes: u32 = 100;
}

impl pallet_democracy::Trait for Runtime {
	type Proposal = Call;
	type Event = Event;
	type Currency = Balances;
	type EnactmentPeriod = EnactmentPeriod;
	type LaunchPeriod = LaunchPeriod;
	type VotingPeriod = VotingPeriod;
	type MinimumDeposit = MinimumDeposit;
	/// A straight majority of the council can decide what their next motion is.
	type ExternalOrigin = pallet_collective::EnsureProportionAtLeast<_1, _2, AccountId, CouncilCollective>;
	/// A super-majority can have the next scheduled referendum be a straight majority-carries vote.
	type ExternalMajorityOrigin = pallet_collective::EnsureProportionAtLeast<_3, _4, AccountId, CouncilCollective>;
	/// A unanimous council can have the next scheduled referendum be a straight default-carries
	/// (NTB) vote.
	type ExternalDefaultOrigin = pallet_collective::EnsureProportionAtLeast<_1, _1, AccountId, CouncilCollective>;
	/// Two thirds of the technical committee can have an ExternalMajority/ExternalDefault vote
	/// be tabled immediately and with a shorter voting/enactment period.
	type FastTrackOrigin = pallet_collective::EnsureProportionAtLeast<_2, _3, AccountId, TechnicalCollective>;
	type InstantOrigin = pallet_collective::EnsureProportionAtLeast<_1, _1, AccountId, TechnicalCollective>;
	type InstantAllowed = InstantAllowed;
	type FastTrackVotingPeriod = FastTrackVotingPeriod;
	// To cancel a proposal which has been passed, 2/3 of the council must agree to it.
	type CancellationOrigin = pallet_collective::EnsureProportionAtLeast<_2, _3, AccountId, CouncilCollective>;
	// Any single technical committee member may veto a coming council proposal, however they can
	// only do it once and it lasts only for the cooloff period.
	type VetoOrigin = pallet_collective::EnsureMember<AccountId, TechnicalCollective>;
	type CooloffPeriod = CooloffPeriod;
	type PreimageByteDeposit = PreimageByteDeposit;
	type Slash = Treasury;
	type Scheduler = Scheduler;
	type MaxVotes = MaxVotes;
}

parameter_types! {
	pub const CouncilMotionDuration: BlockNumber = 5 * DAYS;
	pub const CouncilMaxProposals: u32 = 100;
}

type CouncilCollective = pallet_collective::Instance1;
impl pallet_collective::Trait<CouncilCollective> for Runtime {
	type Origin = Origin;
	type Proposal = Call;
	type Event = Event;
	type MotionDuration = CouncilMotionDuration;
	type MaxProposals = CouncilMaxProposals;
}

const DESIRED_MEMBERS: u32 = 13;
parameter_types! {
	pub const CandidacyBond: Balance = 10 * DOLLARS;
	pub const VotingBond: Balance = 1 * DOLLARS;
	pub const TermDuration: BlockNumber = 7 * DAYS;
	pub const DesiredMembers: u32 = DESIRED_MEMBERS;
	pub const DesiredRunnersUp: u32 = 7;
	pub const ElectionsPhragmenModuleId: LockIdentifier = *b"phrelect";
}
// Make sure that there are no more than `MAX_MEMBERS` members elected via phragmen.
const_assert!(DESIRED_MEMBERS <= pallet_collective::MAX_MEMBERS);

impl pallet_elections_phragmen::Trait for Runtime {
	type ModuleId = ElectionsPhragmenModuleId;
	type Event = Event;
	type Currency = Balances;
	type ChangeMembers = Council;
	// NOTE: this implies that council's genesis members cannot be set directly and must come from
	// this module.
	type InitializeMembers = Council;
	type CurrencyToVote = CurrencyToVoteHandler;
	type CandidacyBond = CandidacyBond;
	type VotingBond = VotingBond;
	type LoserCandidate = ();
	type BadReport = ();
	type KickedMember = ();
	type DesiredMembers = DesiredMembers;
	type DesiredRunnersUp = DesiredRunnersUp;
	type TermDuration = TermDuration;
}

parameter_types! {
	pub const TechnicalMotionDuration: BlockNumber = 5 * DAYS;
	pub const TechnicalMaxProposals: u32 = 100;
}

type TechnicalCollective = pallet_collective::Instance2;
impl pallet_collective::Trait<TechnicalCollective> for Runtime {
	type Origin = Origin;
	type Proposal = Call;
	type Event = Event;
	type MotionDuration = TechnicalMotionDuration;
	type MaxProposals = TechnicalMaxProposals;
}

impl pallet_membership::Trait<pallet_membership::Instance1> for Runtime {
	type Event = Event;
	type AddOrigin = pallet_collective::EnsureProportionMoreThan<_1, _2, AccountId, CouncilCollective>;
	type RemoveOrigin = pallet_collective::EnsureProportionMoreThan<_1, _2, AccountId, CouncilCollective>;
	type SwapOrigin = pallet_collective::EnsureProportionMoreThan<_1, _2, AccountId, CouncilCollective>;
	type ResetOrigin = pallet_collective::EnsureProportionMoreThan<_1, _2, AccountId, CouncilCollective>;
	type PrimeOrigin = pallet_collective::EnsureProportionMoreThan<_1, _2, AccountId, CouncilCollective>;
	type MembershipInitialized = TechnicalCommittee;
	type MembershipChanged = TechnicalCommittee;
}

parameter_types! {
	pub const ProposalBond: Permill = Permill::from_percent(5);
	pub const ProposalBondMinimum: Balance = 1 * DOLLARS;
	pub const SpendPeriod: BlockNumber = 1 * DAYS;
	pub const Burn: Permill = Permill::from_percent(50);
	pub const TipCountdown: BlockNumber = 1 * DAYS;
	pub const TipFindersFee: Percent = Percent::from_percent(20);
	pub const TipReportDepositBase: Balance = 1 * DOLLARS;
	pub const TipReportDepositPerByte: Balance = 1 * CENTS;
<<<<<<< HEAD
	pub const BountyDepositBase: Balance = 1 * DOLLARS;
	pub const BountyDepositPerByte: Balance = 1 * CENTS;
	pub const BountyDepositPayoutDelay: BlockNumber = 1 * DAYS;
=======
	pub const TreasuryModuleId: ModuleId = ModuleId(*b"py/trsry");
>>>>>>> 812d94d4
}

impl pallet_treasury::Trait for Runtime {
	type Currency = Balances;
	type ApproveOrigin = pallet_collective::EnsureMembers<_4, AccountId, CouncilCollective>;
	type RejectOrigin = pallet_collective::EnsureMembers<_2, AccountId, CouncilCollective>;
	type Tippers = Elections;
	type TipCountdown = TipCountdown;
	type TipFindersFee = TipFindersFee;
	type TipReportDepositBase = TipReportDepositBase;
	type TipReportDepositPerByte = TipReportDepositPerByte;
	type Event = Event;
	type ProposalRejection = ();
	type ProposalBond = ProposalBond;
	type ProposalBondMinimum = ProposalBondMinimum;
	type SpendPeriod = SpendPeriod;
	type Burn = Burn;
<<<<<<< HEAD
	type BountyDepositBase = BountyDepositBase;
	type BountyDepositPerByte = BountyDepositPerByte;
	type BountyDepositPayoutDelay = BountyDepositPayoutDelay;
=======
	type ModuleId = TreasuryModuleId;
>>>>>>> 812d94d4
}

parameter_types! {
	pub const TombstoneDeposit: Balance = 1 * DOLLARS;
	pub const RentByteFee: Balance = 1 * DOLLARS;
	pub const RentDepositOffset: Balance = 1000 * DOLLARS;
	pub const SurchargeReward: Balance = 150 * DOLLARS;
}

impl pallet_contracts::Trait for Runtime {
	type Time = Timestamp;
	type Randomness = RandomnessCollectiveFlip;
	type Call = Call;
	type Event = Event;
	type DetermineContractAddress = pallet_contracts::SimpleAddressDeterminer<Runtime>;
	type TrieIdGenerator = pallet_contracts::TrieIdFromParentCounter<Runtime>;
	type RentPayment = ();
	type SignedClaimHandicap = pallet_contracts::DefaultSignedClaimHandicap;
	type TombstoneDeposit = TombstoneDeposit;
	type StorageSizeOffset = pallet_contracts::DefaultStorageSizeOffset;
	type RentByteFee = RentByteFee;
	type RentDepositOffset = RentDepositOffset;
	type SurchargeReward = SurchargeReward;
	type MaxDepth = pallet_contracts::DefaultMaxDepth;
	type MaxValueSize = pallet_contracts::DefaultMaxValueSize;
}

impl pallet_sudo::Trait for Runtime {
	type Event = Event;
	type Call = Call;
}

parameter_types! {
	pub const SessionDuration: BlockNumber = EPOCH_DURATION_IN_SLOTS as _;
	pub const ImOnlineUnsignedPriority: TransactionPriority = TransactionPriority::max_value();
	/// We prioritize im-online heartbeats over phragmen solution submission.
	pub const StakingUnsignedPriority: TransactionPriority = TransactionPriority::max_value() / 2;
}


impl<LocalCall> frame_system::offchain::CreateSignedTransaction<LocalCall> for Runtime where
	Call: From<LocalCall>,
{
	fn create_transaction<C: frame_system::offchain::AppCrypto<Self::Public, Self::Signature>>(
		call: Call,
		public: <Signature as traits::Verify>::Signer,
		account: AccountId,
		nonce: Index,
	) -> Option<(Call, <UncheckedExtrinsic as traits::Extrinsic>::SignaturePayload)> {
		// take the biggest period possible.
		let period = BlockHashCount::get()
			.checked_next_power_of_two()
			.map(|c| c / 2)
			.unwrap_or(2) as u64;
		let current_block = System::block_number()
			.saturated_into::<u64>()
			// The `System::block_number` is initialized with `n+1`,
			// so the actual block number is `n`.
			.saturating_sub(1);
		let tip = 0;
		let extra: SignedExtra = (
			frame_system::CheckSpecVersion::<Runtime>::new(),
			frame_system::CheckTxVersion::<Runtime>::new(),
			frame_system::CheckGenesis::<Runtime>::new(),
			frame_system::CheckEra::<Runtime>::from(generic::Era::mortal(period, current_block)),
			frame_system::CheckNonce::<Runtime>::from(nonce),
			frame_system::CheckWeight::<Runtime>::new(),
			pallet_transaction_payment::ChargeTransactionPayment::<Runtime>::from(tip),
			pallet_grandpa::ValidateEquivocationReport::<Runtime>::new(),
		);
		let raw_payload = SignedPayload::new(call, extra).map_err(|e| {
			debug::warn!("Unable to create signed payload: {:?}", e);
		}).ok()?;
		let signature = raw_payload.using_encoded(|payload| {
			C::sign(payload, public)
		})?;
		let address = Indices::unlookup(account);
		let (call, extra, _) = raw_payload.deconstruct();
		Some((call, (address, signature.into(), extra)))
	}
}

impl frame_system::offchain::SigningTypes for Runtime {
	type Public = <Signature as traits::Verify>::Signer;
	type Signature = Signature;
}

impl<C> frame_system::offchain::SendTransactionTypes<C> for Runtime where
	Call: From<C>,
{
	type OverarchingCall = Call;
	type Extrinsic = UncheckedExtrinsic;
}

impl pallet_im_online::Trait for Runtime {
	type AuthorityId = ImOnlineId;
	type Event = Event;
	type SessionDuration = SessionDuration;
	type ReportUnresponsiveness = Offences;
	type UnsignedPriority = ImOnlineUnsignedPriority;
}

impl pallet_offences::Trait for Runtime {
	type Event = Event;
	type IdentificationTuple = pallet_session::historical::IdentificationTuple<Self>;
	type OnOffenceHandler = Staking;
}

impl pallet_authority_discovery::Trait for Runtime {}

impl pallet_grandpa::Trait for Runtime {
	type Event = Event;
	type Call = Call;

	type KeyOwnerProofSystem = Historical;

	type KeyOwnerProof =
		<Self::KeyOwnerProofSystem as KeyOwnerProofSystem<(KeyTypeId, GrandpaId)>>::Proof;

	type KeyOwnerIdentification = <Self::KeyOwnerProofSystem as KeyOwnerProofSystem<(
		KeyTypeId,
		GrandpaId,
	)>>::IdentificationTuple;

	type HandleEquivocation = pallet_grandpa::EquivocationHandler<
		Self::KeyOwnerIdentification,
		node_primitives::report::ReporterAppCrypto,
		Runtime,
		Offences,
	>;
}

parameter_types! {
	pub const WindowSize: BlockNumber = 101;
	pub const ReportLatency: BlockNumber = 1000;
}

impl pallet_finality_tracker::Trait for Runtime {
	type OnFinalizationStalled = ();
	type WindowSize = WindowSize;
	type ReportLatency = ReportLatency;
}

parameter_types! {
	pub const BasicDeposit: Balance = 10 * DOLLARS;       // 258 bytes on-chain
	pub const FieldDeposit: Balance = 250 * CENTS;        // 66 bytes on-chain
	pub const SubAccountDeposit: Balance = 2 * DOLLARS;   // 53 bytes on-chain
	pub const MaxSubAccounts: u32 = 100;
	pub const MaxAdditionalFields: u32 = 100;
	pub const MaxRegistrars: u32 = 20;
}

impl pallet_identity::Trait for Runtime {
	type Event = Event;
	type Currency = Balances;
	type BasicDeposit = BasicDeposit;
	type FieldDeposit = FieldDeposit;
	type SubAccountDeposit = SubAccountDeposit;
	type MaxSubAccounts = MaxSubAccounts;
	type MaxAdditionalFields = MaxAdditionalFields;
	type MaxRegistrars = MaxRegistrars;
	type Slashed = Treasury;
	type ForceOrigin = pallet_collective::EnsureProportionMoreThan<_1, _2, AccountId, CouncilCollective>;
	type RegistrarOrigin = pallet_collective::EnsureProportionMoreThan<_1, _2, AccountId, CouncilCollective>;
}

parameter_types! {
	pub const ConfigDepositBase: Balance = 5 * DOLLARS;
	pub const FriendDepositFactor: Balance = 50 * CENTS;
	pub const MaxFriends: u16 = 9;
	pub const RecoveryDeposit: Balance = 5 * DOLLARS;
}

impl pallet_recovery::Trait for Runtime {
	type Event = Event;
	type Call = Call;
	type Currency = Balances;
	type ConfigDepositBase = ConfigDepositBase;
	type FriendDepositFactor = FriendDepositFactor;
	type MaxFriends = MaxFriends;
	type RecoveryDeposit = RecoveryDeposit;
}

parameter_types! {
	pub const CandidateDeposit: Balance = 10 * DOLLARS;
	pub const WrongSideDeduction: Balance = 2 * DOLLARS;
	pub const MaxStrikes: u32 = 10;
	pub const RotationPeriod: BlockNumber = 80 * HOURS;
	pub const PeriodSpend: Balance = 500 * DOLLARS;
	pub const MaxLockDuration: BlockNumber = 36 * 30 * DAYS;
	pub const ChallengePeriod: BlockNumber = 7 * DAYS;
	pub const SocietyModuleId: ModuleId = ModuleId(*b"py/socie");
}

impl pallet_society::Trait for Runtime {
	type Event = Event;
	type Currency = Balances;
	type Randomness = RandomnessCollectiveFlip;
	type CandidateDeposit = CandidateDeposit;
	type WrongSideDeduction = WrongSideDeduction;
	type MaxStrikes = MaxStrikes;
	type PeriodSpend = PeriodSpend;
	type MembershipChanged = ();
	type RotationPeriod = RotationPeriod;
	type MaxLockDuration = MaxLockDuration;
	type FounderSetOrigin = pallet_collective::EnsureProportionMoreThan<_1, _2, AccountId, CouncilCollective>;
	type SuspensionJudgementOrigin = pallet_society::EnsureFounder<Runtime>;
	type ChallengePeriod = ChallengePeriod;
	type ModuleId = SocietyModuleId;
}

parameter_types! {
	pub const MinVestedTransfer: Balance = 100 * DOLLARS;
}

impl pallet_vesting::Trait for Runtime {
	type Event = Event;
	type Currency = Balances;
	type BlockNumberToBalance = ConvertInto;
	type MinVestedTransfer = MinVestedTransfer;
}

construct_runtime!(
	pub enum Runtime where
		Block = Block,
		NodeBlock = node_primitives::Block,
		UncheckedExtrinsic = UncheckedExtrinsic
	{
		System: frame_system::{Module, Call, Config, Storage, Event<T>},
		Utility: pallet_utility::{Module, Call, Storage, Event<T>},
		Babe: pallet_babe::{Module, Call, Storage, Config, Inherent(Timestamp)},
		Timestamp: pallet_timestamp::{Module, Call, Storage, Inherent},
		Authorship: pallet_authorship::{Module, Call, Storage, Inherent},
		Indices: pallet_indices::{Module, Call, Storage, Config<T>, Event<T>},
		Balances: pallet_balances::{Module, Call, Storage, Config<T>, Event<T>},
		TransactionPayment: pallet_transaction_payment::{Module, Storage},
		Staking: pallet_staking::{Module, Call, Config<T>, Storage, Event<T>, ValidateUnsigned},
		Session: pallet_session::{Module, Call, Storage, Event, Config<T>},
		Democracy: pallet_democracy::{Module, Call, Storage, Config, Event<T>},
		Council: pallet_collective::<Instance1>::{Module, Call, Storage, Origin<T>, Event<T>, Config<T>},
		TechnicalCommittee: pallet_collective::<Instance2>::{Module, Call, Storage, Origin<T>, Event<T>, Config<T>},
		Elections: pallet_elections_phragmen::{Module, Call, Storage, Event<T>, Config<T>},
		TechnicalMembership: pallet_membership::<Instance1>::{Module, Call, Storage, Event<T>, Config<T>},
		FinalityTracker: pallet_finality_tracker::{Module, Call, Inherent},
		Grandpa: pallet_grandpa::{Module, Call, Storage, Config, Event},
		Treasury: pallet_treasury::{Module, Call, Storage, Config, Event<T>},
		Contracts: pallet_contracts::{Module, Call, Config, Storage, Event<T>},
		Sudo: pallet_sudo::{Module, Call, Config<T>, Storage, Event<T>},
		ImOnline: pallet_im_online::{Module, Call, Storage, Event<T>, ValidateUnsigned, Config<T>},
		AuthorityDiscovery: pallet_authority_discovery::{Module, Call, Config},
		Offences: pallet_offences::{Module, Call, Storage, Event},
		Historical: pallet_session_historical::{Module},
		RandomnessCollectiveFlip: pallet_randomness_collective_flip::{Module, Call, Storage},
		Identity: pallet_identity::{Module, Call, Storage, Event<T>},
		Society: pallet_society::{Module, Call, Storage, Event<T>, Config<T>},
		Recovery: pallet_recovery::{Module, Call, Storage, Event<T>},
		Vesting: pallet_vesting::{Module, Call, Storage, Event<T>, Config<T>},
		Scheduler: pallet_scheduler::{Module, Call, Storage, Event<T>},
	}
);

/// The address format for describing accounts.
pub type Address = <Indices as StaticLookup>::Source;
/// Block header type as expected by this runtime.
pub type Header = generic::Header<BlockNumber, BlakeTwo256>;
/// Block type as expected by this runtime.
pub type Block = generic::Block<Header, UncheckedExtrinsic>;
/// A Block signed with a Justification
pub type SignedBlock = generic::SignedBlock<Block>;
/// BlockId type as expected by this runtime.
pub type BlockId = generic::BlockId<Block>;
/// The SignedExtension to the basic transaction logic.
///
/// When you change this, you **MUST** modify [`sign`] in `bin/node/testing/src/keyring.rs`!
///
/// [`sign`]: <../../testing/src/keyring.rs.html>
pub type SignedExtra = (
	frame_system::CheckSpecVersion<Runtime>,
	frame_system::CheckTxVersion<Runtime>,
	frame_system::CheckGenesis<Runtime>,
	frame_system::CheckEra<Runtime>,
	frame_system::CheckNonce<Runtime>,
	frame_system::CheckWeight<Runtime>,
	pallet_transaction_payment::ChargeTransactionPayment<Runtime>,
	pallet_grandpa::ValidateEquivocationReport<Runtime>,
);
/// Unchecked extrinsic type as expected by this runtime.
pub type UncheckedExtrinsic = generic::UncheckedExtrinsic<Address, Call, Signature, SignedExtra>;
/// The payload being signed in transactions.
pub type SignedPayload = generic::SignedPayload<Call, SignedExtra>;
/// Extrinsic type that has already been checked.
pub type CheckedExtrinsic = generic::CheckedExtrinsic<AccountId, Call, SignedExtra>;
/// Executive: handles dispatch to the various modules.
pub type Executive = frame_executive::Executive<Runtime, Block, frame_system::ChainContext<Runtime>, Runtime, AllModules>;

impl_runtime_apis! {
	impl sp_api::Core<Block> for Runtime {
		fn version() -> RuntimeVersion {
			VERSION
		}

		fn execute_block(block: Block) {
			Executive::execute_block(block)
		}

		fn initialize_block(header: &<Block as BlockT>::Header) {
			Executive::initialize_block(header)
		}
	}

	impl sp_api::Metadata<Block> for Runtime {
		fn metadata() -> OpaqueMetadata {
			Runtime::metadata().into()
		}
	}

	impl sp_block_builder::BlockBuilder<Block> for Runtime {
		fn apply_extrinsic(extrinsic: <Block as BlockT>::Extrinsic) -> ApplyExtrinsicResult {
			Executive::apply_extrinsic(extrinsic)
		}

		fn finalize_block() -> <Block as BlockT>::Header {
			Executive::finalize_block()
		}

		fn inherent_extrinsics(data: InherentData) -> Vec<<Block as BlockT>::Extrinsic> {
			data.create_extrinsics()
		}

		fn check_inherents(block: Block, data: InherentData) -> CheckInherentsResult {
			data.check_extrinsics(&block)
		}

		fn random_seed() -> <Block as BlockT>::Hash {
			RandomnessCollectiveFlip::random_seed()
		}
	}

	impl sp_transaction_pool::runtime_api::TaggedTransactionQueue<Block> for Runtime {
		fn validate_transaction(
			source: TransactionSource,
			tx: <Block as BlockT>::Extrinsic,
		) -> TransactionValidity {
			Executive::validate_transaction(source, tx)
		}
	}

	impl sp_offchain::OffchainWorkerApi<Block> for Runtime {
		fn offchain_worker(header: &<Block as BlockT>::Header) {
			Executive::offchain_worker(header)
		}
	}

	impl fg_primitives::GrandpaApi<Block> for Runtime {
		fn grandpa_authorities() -> GrandpaAuthorityList {
			Grandpa::grandpa_authorities()
		}

		fn submit_report_equivocation_extrinsic(
			equivocation_proof: fg_primitives::EquivocationProof<
				<Block as BlockT>::Hash,
				NumberFor<Block>,
			>,
			key_owner_proof: fg_primitives::OpaqueKeyOwnershipProof,
		) -> Option<()> {
			let key_owner_proof = key_owner_proof.decode()?;

			Grandpa::submit_report_equivocation_extrinsic(
				equivocation_proof,
				key_owner_proof,
			)
		}

		fn generate_key_ownership_proof(
			_set_id: fg_primitives::SetId,
			authority_id: GrandpaId,
		) -> Option<fg_primitives::OpaqueKeyOwnershipProof> {
			use codec::Encode;

			Historical::prove((fg_primitives::KEY_TYPE, authority_id))
				.map(|p| p.encode())
				.map(fg_primitives::OpaqueKeyOwnershipProof::new)
		}
	}

	impl sp_consensus_babe::BabeApi<Block> for Runtime {
		fn configuration() -> sp_consensus_babe::BabeGenesisConfiguration {
			// The choice of `c` parameter (where `1 - c` represents the
			// probability of a slot being empty), is done in accordance to the
			// slot duration and expected target block time, for safely
			// resisting network delays of maximum two seconds.
			// <https://research.web3.foundation/en/latest/polkadot/BABE/Babe/#6-practical-results>
			sp_consensus_babe::BabeGenesisConfiguration {
				slot_duration: Babe::slot_duration(),
				epoch_length: EpochDuration::get(),
				c: PRIMARY_PROBABILITY,
				genesis_authorities: Babe::authorities(),
				randomness: Babe::randomness(),
				allowed_slots: sp_consensus_babe::AllowedSlots::PrimaryAndSecondaryPlainSlots,
			}
		}

		fn current_epoch_start() -> sp_consensus_babe::SlotNumber {
			Babe::current_epoch_start()
		}
	}

	impl sp_authority_discovery::AuthorityDiscoveryApi<Block> for Runtime {
		fn authorities() -> Vec<AuthorityDiscoveryId> {
			AuthorityDiscovery::authorities()
		}
	}

	impl frame_system_rpc_runtime_api::AccountNonceApi<Block, AccountId, Index> for Runtime {
		fn account_nonce(account: AccountId) -> Index {
			System::account_nonce(account)
		}
	}

	impl pallet_contracts_rpc_runtime_api::ContractsApi<Block, AccountId, Balance, BlockNumber>
		for Runtime
	{
		fn call(
			origin: AccountId,
			dest: AccountId,
			value: Balance,
			gas_limit: u64,
			input_data: Vec<u8>,
		) -> ContractExecResult {
			let exec_result =
				Contracts::bare_call(origin, dest.into(), value, gas_limit, input_data);
			match exec_result {
				Ok(v) => ContractExecResult::Success {
					status: v.status,
					data: v.data,
				},
				Err(_) => ContractExecResult::Error,
			}
		}

		fn get_storage(
			address: AccountId,
			key: [u8; 32],
		) -> pallet_contracts_primitives::GetStorageResult {
			Contracts::get_storage(address, key)
		}

		fn rent_projection(
			address: AccountId,
		) -> pallet_contracts_primitives::RentProjectionResult<BlockNumber> {
			Contracts::rent_projection(address)
		}
	}

	impl pallet_transaction_payment_rpc_runtime_api::TransactionPaymentApi<
		Block,
		Balance,
		UncheckedExtrinsic,
	> for Runtime {
		fn query_info(uxt: UncheckedExtrinsic, len: u32) -> RuntimeDispatchInfo<Balance> {
			TransactionPayment::query_info(uxt, len)
		}
	}

	impl sp_session::SessionKeys<Block> for Runtime {
		fn generate_session_keys(seed: Option<Vec<u8>>) -> Vec<u8> {
			SessionKeys::generate(seed)
		}

		fn decode_session_keys(
			encoded: Vec<u8>,
		) -> Option<Vec<(Vec<u8>, KeyTypeId)>> {
			SessionKeys::decode_into_raw_public_keys(&encoded)
		}
	}

	#[cfg(feature = "runtime-benchmarks")]
	impl frame_benchmarking::Benchmark<Block> for Runtime {
		fn dispatch_benchmark(
			pallet: Vec<u8>,
			benchmark: Vec<u8>,
			lowest_range_values: Vec<u32>,
			highest_range_values: Vec<u32>,
			steps: Vec<u32>,
			repeat: u32,
		) -> Result<Vec<frame_benchmarking::BenchmarkBatch>, sp_runtime::RuntimeString> {
			use frame_benchmarking::{Benchmarking, BenchmarkBatch, add_benchmark};
			// Trying to add benchmarks directly to the Session Pallet caused cyclic dependency issues.
			// To get around that, we separated the Session benchmarks into its own crate, which is why
			// we need these two lines below.
			use pallet_session_benchmarking::Module as SessionBench;
			use pallet_offences_benchmarking::Module as OffencesBench;
			use frame_system_benchmarking::Module as SystemBench;

			impl pallet_session_benchmarking::Trait for Runtime {}
			impl pallet_offences_benchmarking::Trait for Runtime {}
			impl frame_system_benchmarking::Trait for Runtime {}

			let mut batches = Vec::<BenchmarkBatch>::new();
			let params = (&pallet, &benchmark, &lowest_range_values, &highest_range_values, &steps, repeat);

			add_benchmark!(params, batches, b"balances", Balances);
			add_benchmark!(params, batches, b"collective", Council);
			add_benchmark!(params, batches, b"democracy", Democracy);
			add_benchmark!(params, batches, b"elections", Elections);
			add_benchmark!(params, batches, b"identity", Identity);
			add_benchmark!(params, batches, b"im-online", ImOnline);
			add_benchmark!(params, batches, b"offences", OffencesBench::<Runtime>);
			add_benchmark!(params, batches, b"scheduler", Scheduler);
			add_benchmark!(params, batches, b"session", SessionBench::<Runtime>);
			add_benchmark!(params, batches, b"staking", Staking);
			add_benchmark!(params, batches, b"system", SystemBench::<Runtime>);
			add_benchmark!(params, batches, b"timestamp", Timestamp);
			add_benchmark!(params, batches, b"treasury", Treasury);
			add_benchmark!(params, batches, b"utility", Utility);
			add_benchmark!(params, batches, b"vesting", Vesting);

			if batches.is_empty() { return Err("Benchmark not found for this pallet.".into()) }
			Ok(batches)
		}
	}
}

#[cfg(test)]
mod tests {
	use super::*;
	use frame_system::offchain::CreateSignedTransaction;

	#[test]
	fn validate_transaction_submitter_bounds() {
		fn is_submit_signed_transaction<T>() where
			T: CreateSignedTransaction<Call>,
		{}

		is_submit_signed_transaction::<Runtime>();
	}
}<|MERGE_RESOLUTION|>--- conflicted
+++ resolved
@@ -459,13 +459,10 @@
 	pub const TipFindersFee: Percent = Percent::from_percent(20);
 	pub const TipReportDepositBase: Balance = 1 * DOLLARS;
 	pub const TipReportDepositPerByte: Balance = 1 * CENTS;
-<<<<<<< HEAD
 	pub const BountyDepositBase: Balance = 1 * DOLLARS;
 	pub const BountyDepositPerByte: Balance = 1 * CENTS;
 	pub const BountyDepositPayoutDelay: BlockNumber = 1 * DAYS;
-=======
 	pub const TreasuryModuleId: ModuleId = ModuleId(*b"py/trsry");
->>>>>>> 812d94d4
 }
 
 impl pallet_treasury::Trait for Runtime {
@@ -483,13 +480,10 @@
 	type ProposalBondMinimum = ProposalBondMinimum;
 	type SpendPeriod = SpendPeriod;
 	type Burn = Burn;
-<<<<<<< HEAD
 	type BountyDepositBase = BountyDepositBase;
 	type BountyDepositPerByte = BountyDepositPerByte;
 	type BountyDepositPayoutDelay = BountyDepositPayoutDelay;
-=======
 	type ModuleId = TreasuryModuleId;
->>>>>>> 812d94d4
 }
 
 parameter_types! {
